<<<<<<< HEAD
use crate::{
    codec::{ParserResult, Stream},
    filesystem::nodes::NodeName,
};
use futures::io::AsyncWrite;
=======
use crate::codec::{ParserResult, Stream};
use futures::{AsyncWrite, AsyncWriteExt};
>>>>>>> 96399ef9
use std::collections::HashMap;
use winnow::{binary::le_u64, Parser};

use crate::codec::{Cid, PermanentId};

pub(crate) type ChildMap = HashMap<NodeName, ChildMapEntry>;

pub(crate) struct ChildMapEntry {
    permanent_id: PermanentId,
    cid: Cid,
    size: u64,
}

impl ChildMapEntry {
    pub fn new(permanent_id: PermanentId, cid: Cid, size: u64) -> Self {
        Self {
            permanent_id,
            cid,
            size,
        }
    }

    pub fn permanent_id(&self) -> &PermanentId {
        &self.permanent_id
    }

    pub fn cid(&self) -> &Cid {
        &self.cid
    }

    pub fn size(&self) -> u64 {
        self.size
    }

    pub fn set_cid(&mut self, cid: Cid) {
        self.cid = cid;
    }

    pub fn set_size(&mut self, size: u64) {
        self.size = size;
    }

    pub async fn encode<W: AsyncWrite + Unpin + Send>(
        &self,
        writer: &mut W,
    ) -> std::io::Result<usize> {
        let mut bytes_written = self.permanent_id().encode(writer).await?;
        bytes_written += self.cid().encode(writer).await?;
        let size_bytes = self.size().to_le_bytes();
        writer.write_all(&size_bytes).await?;
        bytes_written += size_bytes.len();
        Ok(bytes_written)
    }

    pub fn parse(input: Stream) -> ParserResult<Self> {
        let (input, id) = PermanentId::parse(input)?;
        let (input, cid) = Cid::parse(input)?;
        let (input, size) = le_u64.parse_peek(input)?;
        Ok((input, Self::new(id, cid, size)))
    }
}<|MERGE_RESOLUTION|>--- conflicted
+++ resolved
@@ -1,13 +1,8 @@
-<<<<<<< HEAD
 use crate::{
     codec::{ParserResult, Stream},
     filesystem::nodes::NodeName,
 };
-use futures::io::AsyncWrite;
-=======
-use crate::codec::{ParserResult, Stream};
 use futures::{AsyncWrite, AsyncWriteExt};
->>>>>>> 96399ef9
 use std::collections::HashMap;
 use winnow::{binary::le_u64, Parser};
 
