mod access;
mod directory_entry;
mod directory_handle;
mod inner;
mod loader;
mod operations;
mod walk_state;

pub use access::{DriveAccess, DriveAccessError};
pub use directory_entry::DirectoryEntry;
pub use directory_handle::DirectoryHandle;
pub use loader::{DriveLoader, DriveLoaderError};
pub use operations::OperationError;

pub(crate) use inner::InnerDrive;
pub(crate) use walk_state::WalkState;

use std::io::{Error as StdError, ErrorKind as StdErrorKind};
use std::ops::Deref;
use std::sync::Arc;

use async_std::sync::RwLock;
use elliptic_curve::rand_core::CryptoRngCore;
use futures::io::{AsyncWrite, AsyncWriteExt};
use tracing::trace;

use crate::codec::crypto::*;
use crate::codec::header::*;
use crate::codec::*;

use crate::filesystem::nodes::{Node, NodeBuilderError};

/// The core entry point of the library, a `Drive` is the means through which the BanyanFS
/// filesystem's public or private data is accessed. Initial creation of a new drive requires a
/// [`SigningKey`] to be provided to [`Drive::initialize_private`]. It is up to the consumer of the
/// library to store and load the private key, and the metadata of the
/// filesystem produce via [`Drive::encode`]. File data itself is not stored in the drive, but uses
/// the provided [`crate::stores::DataStore`] to store the data blocks.
///
/// Most of the operations on the drive itself are done through [`DirectoryHandle`] instances and
/// [`DirectoryEntry`] instances, which are used to navigate the filesystem and access the both
/// file and associated data directly. The [`Drive::root`] method allows grabbing a handle on the
/// root directory of the filesystem to begin performing operations on them.
///
/// # Examples
///
/// ```rust
/// use std::sync::Arc;
/// use banyanfs::prelude::*;
/// # let mut rng = rand::thread_rng();
/// let signing_key = Arc::new(SigningKey::generate(&mut rng));
/// let new_drive = Drive::initialize_private(&mut rng, signing_key);
/// ```
#[derive(Clone)]
pub struct Drive {
    filesystem_id: FilesystemId,
    private: bool,

    current_key: Arc<SigningKey>,
    inner: Arc<RwLock<InnerDrive>>,
}

impl Drive {
    pub async fn encode<W: AsyncWrite + Unpin + Send>(
        &self,
        rng: &mut impl CryptoRngCore,
        content_options: ContentOptions,
        writer: &mut W,
    ) -> std::io::Result<usize> {
        if self.private {
            self.encode_private(rng, content_options, writer).await
        } else {
            unimplemented!("public encoding not implemented")
        }
    }

    async fn encode_private<W: AsyncWrite + Unpin + Send>(
        &self,
        rng: &mut impl CryptoRngCore,
        content_options: ContentOptions,
        writer: &mut W,
    ) -> std::io::Result<usize> {
        let mut written_bytes = 0;

        written_bytes += IdentityHeader::encode(&IdentityHeader, writer).await?;
        written_bytes += self.filesystem_id.encode(writer).await?;

        // Don't support ECC yet
        written_bytes += PublicSettings::new(false, true).encode(writer).await?;

        let meta_key = MetaKey::generate(rng);
        let inner_read = self.inner.read().await;

        let key_list = inner_read.access().sorted_actor_settings();
        written_bytes += meta_key.encode_escrow(rng, writer, key_list).await?;

        let mut header_buffer = EncryptedBuffer::default();

        let mut inner_header_size = inner_read.access().encode(rng, &mut *header_buffer).await?;
        inner_header_size += content_options.encode(&mut *header_buffer).await?;
        inner_header_size += inner_read
            .journal_start()
            .encode(&mut *header_buffer)
            .await?;

        // todo: include filesystem ID and encoded length bytes as AD
        let hdr_len = header_buffer
            .encrypt_and_encode(rng, writer, &[], meta_key.deref())
            .await?;
        written_bytes += hdr_len;
        tracing::trace!(payload_size = ?inner_header_size, encrypted_size = ?hdr_len, "drive::encode_private::header");

        if content_options.include_filesystem() {
            let mut fs_buffer = EncryptedBuffer::default();

            let filesystem_key = inner_read
                .access()
                .filesystem_key()
                .ok_or(StdError::new(StdErrorKind::Other, "no filesystem key"))?;

            written_bytes += inner_read.encode(&mut *fs_buffer).await?;

            // todo(sstelfox): use filesystem ID and encoded length bytes as AD, but this is a
            // breaking change...

            let buffer_length = fs_buffer.encrypted_len() as u64;
            let length_bytes = buffer_length.to_le_bytes();
            writer.write_all(&length_bytes).await?;
            written_bytes += length_bytes.len();

            written_bytes += fs_buffer
                .encrypt_and_encode(rng, writer, &[], filesystem_key)
                .await?;
        }

        Ok(written_bytes)
    }

    pub async fn has_maintenance_access(&self, actor_id: &ActorId) -> bool {
        let inner = self.inner.read().await;
        inner.access().has_maintenance_access(actor_id)
    }

    pub async fn has_read_access(&self, actor_id: &ActorId) -> bool {
        let inner = self.inner.read().await;
        inner.access().has_read_access(actor_id)
    }

    pub async fn has_write_access(&self, actor_id: &ActorId) -> bool {
        let inner = self.inner.read().await;
        inner.access().has_write_access(actor_id)
    }

    pub fn id(&self) -> FilesystemId {
        self.filesystem_id
    }

    /// Create a new encrypted drive with the provided [`SigningKey`]. This will generate a random
    /// fileystem ID.
    pub fn initialize_private(
        rng: &mut impl CryptoRngCore,
        current_key: Arc<SigningKey>,
    ) -> Result<Self, DriveError> {
        let filesystem_id = FilesystemId::generate(rng);
        Self::initialize_private_with_id(rng, current_key, filesystem_id)
    }

    pub fn initialize_private_with_id(
        rng: &mut impl CryptoRngCore,
        current_key: Arc<SigningKey>,
        filesystem_id: FilesystemId,
    ) -> Result<Self, DriveError> {
        let verifying_key = current_key.verifying_key();
        let actor_id = verifying_key.actor_id();

        trace!(?actor_id, ?filesystem_id, "drive::initializing_private");

        let access = DriveAccess::initialize(rng, verifying_key)?;
        let inner = InnerDrive::initialize(rng, actor_id, access)?;

        let drive = Self {
            current_key,
            filesystem_id,
            private: true,
            inner: Arc::new(RwLock::new(inner)),
        };

        Ok(drive)
    }

    /// Registers a new key as an actor with the provided AccessMask. Will produce an error if used
    /// to attempt to change the permissions of an existing key.
    pub async fn authorize_key(
        &self,
        rng: &mut impl CryptoRngCore,
        key: VerifyingKey,
        access_mask: AccessMask,
    ) -> Result<(), DriveAccessError> {
        let mut inner_write = self.inner.write().await;
        inner_write
            .access_mut()
            .register_actor(rng, key, access_mask)?;
        Ok(())
    }

    pub async fn for_each_node<F, R>(&self, operation: F) -> Result<Vec<R>, OperationError>
    where
        F: Fn(&Node) -> Result<Option<R>, OperationError> + Send + Sync,
    {
        let inner_read = self.inner.read().await;

        let mut responses = Vec::new();
        for node in inner_read.node_iter() {
            if let Some(resp) = operation(node)? {
                responses.push(resp);
            }
        }

        Ok(responses)
    }

    pub fn rekey_data_references(_rng: &mut impl CryptoRngCore) -> Result<(), DriveError> {
        todo!("not needed yet, but keeping as a placeholder")
    }

    pub async fn root(&self) -> Result<DirectoryHandle, OperationError> {
        let inner_read = self.inner.read().await;

        let root_perm_id = inner_read.root_pid();
        let root_node_id = inner_read.lookup_internal_id(&root_perm_id)?;

        let current_key = self.current_key.clone();
        let dir_handle = DirectoryHandle::new(current_key, root_node_id, self.inner.clone()).await;

        Ok(dir_handle)
    }

    pub async fn root_cid(&self) -> Result<Cid, DriveError> {
        let inner_read = self.inner.read().await;

        let root_node = inner_read.root_node()?;
        let root_cid = root_node.cid().await?;

        Ok(root_cid)
    }

<<<<<<< HEAD
    pub async fn verifying_keys(&self) -> Vec<VerifyingKey> {
        let inner = self.inner.read().await;
        inner.access().verifying_keys()
=======
    pub async fn root_entry(&self) -> Result<DirectoryEntry, OperationError> {
        let inner_read = self.inner.read().await;

        let root_perm_id = inner_read.root_pid();
        let root_node = inner_read.by_perm_id(&root_perm_id)?;

        DirectoryEntry::try_from(root_node)
>>>>>>> 393c2aef
    }
}

#[derive(Debug, thiserror::Error)]
pub enum DriveError {
    #[error("a failure occurred attempting to modify drive access controls: {0}")]
    AccessChangeFailure(#[from] DriveAccessError),

    #[error("failed to build a drive entry: {0}")]
    NodeBuilderError(#[from] NodeBuilderError),

    #[error("operation on the drive failed due to an error: {0}")]
    OperationError(#[from] OperationError),
}<|MERGE_RESOLUTION|>--- conflicted
+++ resolved
@@ -244,11 +244,11 @@
         Ok(root_cid)
     }
 
-<<<<<<< HEAD
     pub async fn verifying_keys(&self) -> Vec<VerifyingKey> {
         let inner = self.inner.read().await;
         inner.access().verifying_keys()
-=======
+    }
+
     pub async fn root_entry(&self) -> Result<DirectoryEntry, OperationError> {
         let inner_read = self.inner.read().await;
 
@@ -256,7 +256,6 @@
         let root_node = inner_read.by_perm_id(&root_perm_id)?;
 
         DirectoryEntry::try_from(root_node)
->>>>>>> 393c2aef
     }
 }
 
