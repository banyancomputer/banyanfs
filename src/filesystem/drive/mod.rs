mod access;
mod directory_entry;
mod directory_handle;
mod inner;
mod loader;
mod operations;
mod walk_state;

pub use access::{DriveAccess, DriveAccessError};
pub use directory_entry::DirectoryEntry;
pub use directory_handle::DirectoryHandle;
pub use loader::{DriveLoader, DriveLoaderError};
pub use operations::OperationError;

pub(crate) use inner::InnerDrive;
pub(crate) use walk_state::WalkState;

use std::io::{Error as StdError, ErrorKind as StdErrorKind};
use std::ops::Deref;
use std::sync::Arc;

use async_std::sync::RwLock;
use elliptic_curve::rand_core::CryptoRngCore;
use futures::io::{AsyncWrite, AsyncWriteExt};
use tracing::trace;

use crate::codec::crypto::*;
use crate::codec::header::*;
use crate::codec::*;

use crate::filesystem::nodes::{Node, NodeBuilderError, NodeName};

/// The core entry point of the library, a `Drive` is the means through which the BanyanFS
/// filesystem's public or private data is accessed. Initial creation of a new drive requires a
/// [`SigningKey`] to be provided to [`Drive::initialize_private`]. It is up to the consumer of the
/// library to store and load the private key, and the metadata of the
/// filesystem produce via [`Drive::encode`]. File data itself is not stored in the drive, but uses
/// the provided [`crate::stores::DataStore`] to store the data blocks.
///
/// Most of the operations on the drive itself are done through [`DirectoryHandle`] instances and
/// [`DirectoryEntry`] instances, which are used to navigate the filesystem and access the both
/// file and associated data directly. The [`Drive::root`] method allows grabbing a handle on the
/// root directory of the filesystem to begin performing operations on them.
///
/// # Examples
///
/// ```rust
/// use std::sync::Arc;
/// use banyanfs::prelude::*;
/// # let mut rng = rand::thread_rng();
/// let signing_key = Arc::new(SigningKey::generate(&mut rng));
/// let new_drive = Drive::initialize_private(&mut rng, signing_key);
/// ```
#[derive(Clone)]
pub struct Drive {
    filesystem_id: FilesystemId,
    private: bool,

    current_key: Arc<SigningKey>,
    inner: Arc<RwLock<InnerDrive>>,
}

impl Drive {
    pub async fn encode<W: AsyncWrite + Unpin + Send>(
        &self,
        rng: &mut impl CryptoRngCore,
        content_options: ContentOptions,
        writer: &mut W,
    ) -> std::io::Result<usize> {
        if self.private {
            self.encode_private(rng, content_options, writer).await
        } else {
            unimplemented!("public encoding not implemented")
        }
    }

    async fn encode_private<W: AsyncWrite + Unpin + Send>(
        &self,
        rng: &mut impl CryptoRngCore,
        content_options: ContentOptions,
        writer: &mut W,
    ) -> std::io::Result<usize> {
        let mut written_bytes = 0;

        written_bytes += IdentityHeader::encode(&IdentityHeader, writer).await?;
        written_bytes += self.filesystem_id.encode(writer).await?;

        // Don't support ECC yet
        written_bytes += PublicSettings::new(false, true).encode(writer).await?;

        let meta_key = MetaKey::generate(rng);
        let inner_read = self.inner.read().await;

        let key_list = inner_read.access().sorted_actor_settings();
        written_bytes += meta_key.encode_escrow(rng, writer, key_list).await?;

        let mut header_buffer = EncryptedBuffer::default();

        let mut inner_header_size = inner_read.access().encode(rng, &mut *header_buffer).await?;
        inner_header_size += content_options.encode(&mut *header_buffer).await?;
        inner_header_size += inner_read
            .journal_start()
            .encode(&mut *header_buffer)
            .await?;

        // todo: include filesystem ID and encoded length bytes as AD
        let hdr_len = header_buffer
            .encrypt_and_encode(rng, writer, &[], meta_key.deref())
            .await?;
        written_bytes += hdr_len;
        tracing::trace!(payload_size = ?inner_header_size, encrypted_size = ?hdr_len, "drive::encode_private::header");

        if content_options.include_filesystem() {
            let mut fs_buffer = EncryptedBuffer::default();

            let filesystem_key = inner_read
                .access()
                .filesystem_key()
                .ok_or(StdError::new(StdErrorKind::Other, "no filesystem key"))?;

            written_bytes += inner_read.encode(&mut *fs_buffer).await?;

            // todo(sstelfox): use filesystem ID and encoded length bytes as AD, but this is a
            // breaking change...

            let buffer_length = fs_buffer.encrypted_len() as u64;
            let length_bytes = buffer_length.to_le_bytes();
            writer.write_all(&length_bytes).await?;
            written_bytes += length_bytes.len();

            written_bytes += fs_buffer
                .encrypt_and_encode(rng, writer, &[], filesystem_key)
                .await?;
        }

        Ok(written_bytes)
    }

    pub async fn has_maintenance_access(&self, actor_id: &ActorId) -> bool {
        let inner = self.inner.read().await;
        inner.access().has_maintenance_access(actor_id)
    }

    pub async fn has_read_access(&self, actor_id: &ActorId) -> bool {
        let inner = self.inner.read().await;
        inner.access().has_read_access(actor_id)
    }

    pub async fn has_write_access(&self, actor_id: &ActorId) -> bool {
        let inner = self.inner.read().await;
        inner.access().has_write_access(actor_id)
    }

    pub fn id(&self) -> FilesystemId {
        self.filesystem_id
    }

    /// Create a new encrypted drive with the provided [`SigningKey`]. This will generate a random
    /// fileystem ID.
    pub fn initialize_private(
        rng: &mut impl CryptoRngCore,
        current_key: Arc<SigningKey>,
    ) -> Result<Self, DriveError> {
        let filesystem_id = FilesystemId::generate(rng);
        Self::initialize_private_with_id(rng, current_key, filesystem_id)
    }

    pub fn initialize_private_with_id(
        rng: &mut impl CryptoRngCore,
        current_key: Arc<SigningKey>,
        filesystem_id: FilesystemId,
    ) -> Result<Self, DriveError> {
        let verifying_key = current_key.verifying_key();
        let actor_id = verifying_key.actor_id();

        trace!(?actor_id, ?filesystem_id, "drive::initializing_private");

        let access = DriveAccess::initialize(rng, verifying_key)?;
        let inner = InnerDrive::initialize(rng, actor_id, access)?;

        let drive = Self {
            current_key,
            filesystem_id,
            private: true,
            inner: Arc::new(RwLock::new(inner)),
        };

        Ok(drive)
    }

    /// Registers a new key as an actor with the provided AccessMask. Will produce an error if used
    /// to attempt to change the permissions of an existing key.
    pub async fn authorize_key(
        &self,
        rng: &mut impl CryptoRngCore,
        key: VerifyingKey,
        access_mask: AccessMask,
    ) -> Result<(), DriveAccessError> {
        let mut inner_write = self.inner.write().await;
        inner_write
            .access_mut()
            .register_actor(rng, key, access_mask)?;
        Ok(())
    }

    /// If the caller knows the [`PermanentId`] of a directory, they can retrieve a handle on it
    /// directly. Generally users will traverse the filesystem themselves to get this information,
    /// but that can be a costly operation. This allows the external cacheing of permanent IDs to
    /// quickly jump to a specific location.
    ///
    /// Will produce an error if the provided permanent ID is not a traversable type.
    pub async fn directory_by_id(
        &self,
        permanent_id: &PermanentId,
    ) -> Result<DirectoryHandle, OperationError> {
        let inner_read = self.inner.read().await;

        let node = inner_read.by_perm_id(permanent_id)?;
        if !node.supports_children() {
            return Err(OperationError::NotTraversable);
        }

        let current_key = self.current_key.clone();
        let handle = DirectoryHandle::new(current_key, node.id(), self.inner.clone()).await;

        Ok(handle)
    }

    /// Retrieve a handle on a specific entry in the filesystem by its permanent ID. This requires
    /// the caller to already know the [`PermanentId`] they are looking for. Generally, users and
    /// software operate by performing a walk of the filesystem themselves to read a particular
    /// entry. This method is primarily useful if an external cache is used for these kinds of
    /// mappings.
    pub async fn entry_by_id(
        &self,
        permanent_id: &PermanentId,
    ) -> Result<DirectoryEntry, OperationError> {
        let inner_read = self.inner.read().await;

        let node = inner_read.by_perm_id(permanent_id)?;
        let entry = DirectoryEntry::try_from(node)?;

        Ok(entry)
    }

    pub async fn for_each_node<F, R>(&self, operation: F) -> Result<Vec<R>, OperationError>
    where
        F: Fn(&Node) -> Result<Option<R>, OperationError> + Send + Sync,
    {
        let inner_read = self.inner.read().await;

        let mut responses = Vec::new();
        for node in inner_read.node_iter() {
            if let Some(resp) = operation(node)? {
                responses.push(resp);
            }
        }

        Ok(responses)
    }

    pub fn rekey_data_references(_rng: &mut impl CryptoRngCore) -> Result<(), DriveError> {
        todo!("not needed yet, but keeping as a placeholder")
    }

    /// Retrieve a handle on the root directory of the filesystem. This is the starting point for
    /// most initial traversal and is the foundation of the filesystem structure. Attempting to use
    /// relative paths "above" this location will result in an Error.
    pub async fn root(&self) -> Result<DirectoryHandle, OperationError> {
        let inner_read = self.inner.read().await;
        let root_perm_id = inner_read.root_pid();

        self.directory_by_id(&root_perm_id).await
    }

    pub async fn root_cid(&self) -> Result<Cid, DriveError> {
        let inner_read = self.inner.read().await;

        let root_node = inner_read.root_node()?;
        let root_cid = root_node.cid().await?;

        Ok(root_cid)
    }

<<<<<<< HEAD
    pub async fn verifying_keys(&self) -> Vec<(VerifyingKey, AccessMask)> {
        let inner = self.inner.read().await;
        inner.access().verifying_keys()
=======
    pub async fn full_path_from_root(
        &self,
        target: &PermanentId,
    ) -> Result<Vec<String>, OperationError> {
        let inner_read = &self.inner.read().await;
        let target_node = inner_read
            .by_perm_id(target)
            .map_err(|_| OperationError::MissingPermanentId(*target))?;

        let target_node_name = match target_node.name() {
            NodeName::Root => return Ok(Vec::new()),
            NodeName::Named(name) => name.to_string(),
        };

        let mut path = vec![target_node_name];
        while let Some(parent_id) = target_node.parent_id() {
            let parent_node = inner_read.by_perm_id(&parent_id)?;

            match parent_node.name() {
                NodeName::Root => break,
                NodeName::Named(name) => path.push(name.to_string()),
            }
        }
        path.reverse();

        Ok(path)
>>>>>>> a9057f06
    }
}

#[derive(Debug, thiserror::Error)]
pub enum DriveError {
    #[error("a failure occurred attempting to modify drive access controls: {0}")]
    AccessChangeFailure(#[from] DriveAccessError),

    #[error("failed to build a drive entry: {0}")]
    NodeBuilderError(#[from] NodeBuilderError),

    #[error("operation on the drive failed due to an error: {0}")]
    OperationError(#[from] OperationError),
}<|MERGE_RESOLUTION|>--- conflicted
+++ resolved
@@ -282,11 +282,12 @@
         Ok(root_cid)
     }
 
-<<<<<<< HEAD
+
     pub async fn verifying_keys(&self) -> Vec<(VerifyingKey, AccessMask)> {
         let inner = self.inner.read().await;
         inner.access().verifying_keys()
-=======
+    }
+  
     pub async fn full_path_from_root(
         &self,
         target: &PermanentId,
@@ -313,7 +314,6 @@
         path.reverse();
 
         Ok(path)
->>>>>>> a9057f06
     }
 }
 
