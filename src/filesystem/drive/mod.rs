--- conflicted
+++ resolved
@@ -281,23 +281,11 @@
 
         Ok(root_cid)
     }
-<<<<<<< HEAD
 
     pub async fn verifying_keys(&self) -> Vec<(VerifyingKey, AccessMask)> {
         let inner = self.inner.read().await;
         inner.access().verifying_keys()
     }
-
-    pub async fn root_entry(&self) -> Result<DirectoryEntry, OperationError> {
-        let inner_read = self.inner.read().await;
-
-        let root_perm_id = inner_read.root_pid();
-        let root_node = inner_read.by_perm_id(&root_perm_id)?;
-
-        DirectoryEntry::try_from(root_node)
-    }
-=======
->>>>>>> 5128d5aa
 }
 
 #[derive(Debug, thiserror::Error)]
