mod api_auth;
mod direct_response;
mod error;
mod expiring_token;
mod platform_token;
mod storage_host_auth;
mod traits;
pub(crate) mod utils;

pub use error::ApiClientError;
<<<<<<< HEAD

pub(crate) mod utils;
=======
pub use utils::VecStream;

>>>>>>> 5128d5aa
pub(crate) use api_auth::ApiAuth;
pub(crate) use direct_response::DirectResponse;
pub(crate) use expiring_token::ExpiringToken;
pub(crate) use platform_token::{PlatformToken, PlatformTokenError};
pub(crate) use storage_host_auth::{StorageHostAuth, StorageTokenError};
pub(crate) use traits::{
    ApiRequest, FromReqwestResponse, PlatformApiRequest, StorageHostApiRequest,
};

pub(crate) const PLATFORM_AUDIENCE: &str = "banyan-platform";

pub(crate) const STORAGE_HOST_AUDIENCE: &str = "banyan-storage";

use std::sync::{Arc, OnceLock};

use reqwest::{Client, StatusCode, Url};
use serde::Deserialize;
use tracing::debug;

use crate::codec::crypto::{SigningKey, VerifyingKey};
use crate::prelude::BanyanFsError;

/// An HTTP client for interacting with the Banyan API (both platform and storage hosts). Specific
/// requests can be found the in appropriate module for their request type either
/// [`crate::api::platform`] or [`crate::api::storage_host`].
///
/// The authentication state machine between the platform is fairly complete but documented in the
/// platform API public documentation. This library expects to re-used the key that is protecting
/// and granting access to specific drives to also be a valid key for accessing the APIs.
#[derive(Clone)]
pub struct ApiClient {
    auth: ApiAuth,
    base_url: Url,
    client: Client,
    platform_pubkey: OnceLock<VerifyingKey>,
}

impl ApiClient {
    /// Create a new instance. The base URL is normally either the base HTTP(S) URL of the platform
    /// and will be what is used for all future requets (other than storage hot requests). This
    /// client customizes its user agent so recipients can prevent abuse from requests from this
    /// software if it becomes misconfigured.
    pub fn new(
        base_url: &str,
        account_id: &str,
        key: Arc<SigningKey>,
    ) -> Result<Self, ApiClientError> {
        let base_url = Url::parse(base_url)?;
        let auth = ApiAuth::new(account_id, key);
        let client = default_reqwest_client()?;

        Ok(Self {
            auth,
            base_url,
            client,
            platform_pubkey: OnceLock::default(),
        })
    }

    /// Returns the configured base URL for the API client. If you wish to change this you should
    /// create a new [`ApiClient`] instance the desired base URL.
    pub fn base_url(&self) -> Url {
        self.base_url.clone()
    }

    /// Internal method used for making raw requests to any of the Banyan API endpoints, provides
    /// some consistent logging and expects the caller to handle the authentication. In almost all
    /// cases you'll want to use the [`platform_request`] or [`storage_host_request`] methods.
    ///
    /// There are a few places where calling this directly is needed, mostly around authentication
    /// and registration with storage hosts but other exceptions may also exist.
    ///
    /// One thing to be aware of is that this will only ever parse the response from the server as
    /// the [`R::Response`] type if the status code returned from the server was one of the success
    /// codes (2xx).
    pub(crate) async fn request<R: ApiRequest>(
        &self,
        base_url: &Url,
        bearer_token: &str,
        mut request: R,
    ) -> Result<Option<R::Response>, ApiError> {
        debug!(method = %R::METHOD, %base_url, url = %request.path(), "request");

        let full_url = base_url.join(&request.path())?;
        let mut request_builder = self.client.request(R::METHOD, full_url);

        request_builder = request_builder.bearer_auth(bearer_token);
        request_builder = request.add_payload(request_builder).await?;

        let response = request_builder.send().await?;
        let status = response.status();

        debug!(response_status = ?status, "platform_request_response");

        if status.is_success() {
            FromReqwestResponse::from_response(response).await
        } else {
            let resp_bytes = response.bytes().await?;

            if status == StatusCode::UNAUTHORIZED {
                return Err(ApiError::NotAuthorized);
            }

            match serde_json::from_slice::<StandardApiError>(&resp_bytes) {
                Ok(raw_error) => Err(ApiError::Message {
                    status_code: status.as_u16(),
                    message: raw_error.message,
                }),
                Err(_) => {
                    tracing::warn!(response_status = ?status, "api endpoint did not return standard error message");

                    Err(ApiError::Message {
                        status_code: status.as_u16(),
                        message: String::from_utf8_lossy(&resp_bytes).to_string(),
                    })
                }
            }
        }
    }

    /// Perform a request to the platform API. This is more restrictive than the
    /// [`ApiClient::request`] method, limiting the request to only those that are explicitly
    /// implementing the marker trait [`PlatformApiRequest`] but will handle the authentication for
    /// you.
    pub(crate) async fn platform_request<R: PlatformApiRequest>(
        &self,
        request: R,
    ) -> Result<Option<R::Response>, ApiError> {
        // Send authentication if its available even if the request is not marked as requiring it
        let token = self.auth.platform_token().await?;
        self.request(&self.base_url, &token, request).await
    }

    /// When a request to the platform API is expected to return an empty response, this shortcuts
    /// some of the boilerplate and allows enabling a strict mode we can use for validation of or
    /// platform's behavior.
    pub(crate) async fn platform_request_empty_response<R>(
        &self,
        request: R,
    ) -> Result<(), ApiError>
    where
        R: PlatformApiRequest<Response = ()>,
    {
        let resp = self.platform_request(request).await?;

        if cfg!(feature = "strict") && resp.is_some() {
            return Err(ApiError::UnexpectedResponse("expected empty response"));
        }

        Ok(())
    }

    /// This is the most commonly used way to interact with the platform. It should be used
    /// whenever you're expecting a response from the platform in any form. This supports streaming
    /// response as well by using a [`DirectResponse`] in the request's defined response type.
    pub(crate) async fn platform_request_full<R: PlatformApiRequest>(
        &self,
        request: R,
    ) -> Result<R::Response, ApiError> {
        match self.platform_request(request).await? {
            Some(resp) => Ok(resp),
            None => Err(ApiError::UnexpectedResponse("response should not be empty")),
        }
    }

    pub async fn platform_public_key(&self) -> Result<VerifyingKey, ApiError> {
        if let Some(pubkey) = self.platform_pubkey.get() {
            return Ok(pubkey.clone());
        }

        let pubkey = crate::api::platform::status::get_public_key(self).await?;
        let _ = self.platform_pubkey.set(pubkey.clone());

        Ok(pubkey)
    }

    pub async fn record_storage_grant(&self, storage_host_url: Url, auth_token: &str) {
        tracing::debug!(?storage_host_url, "recording storage grant");

        self.auth
            .record_storage_grant(storage_host_url, auth_token)
            .await;
    }

    /// Provides direct access to the internal authentication's signing key that the API client was
    /// initialized with. This isn't really ideal and should be avoided. We'll be refactoring this
    /// out in the future. This isn't a problem but it is a smell that I don't like around
    /// sensitive material.
    pub(crate) fn signing_key(&self) -> Arc<SigningKey> {
        self.auth.signing_key()
    }

    pub(crate) async fn storage_host_request<R: StorageHostApiRequest>(
        &self,
        storage_host_url: &Url,
        request: R,
    ) -> Result<Option<R::Response>, ApiError> {
        let token = self.auth.storage_host_token(self, storage_host_url).await?;

        // todo(sstelfox): add a check on the returned result, if its not authorized we should clear it from
        // the storage auth's authenticated host list

        match self.request(storage_host_url, &token, request).await {
            Ok(resp) => Ok(resp),
            Err(ApiError::NotAuthorized) => {
                self.auth.clear_storage_host_auth(storage_host_url).await;
                Err(ApiError::NotAuthorized)
            }
            Err(e) => Err(e),
        }
    }

    pub(crate) async fn storage_host_request_empty_response<R>(
        &self,
        storage_host_url: &Url,
        request: R,
    ) -> Result<(), ApiError>
    where
        R: StorageHostApiRequest<Response = ()>,
    {
        let resp = self.storage_host_request(storage_host_url, request).await?;

        if cfg!(feature = "strict") && resp.is_some() {
            return Err(ApiError::UnexpectedResponse("expected empty response"));
        }

        Ok(())
    }

    pub(crate) async fn storage_host_request_full<R: StorageHostApiRequest>(
        &self,
        storage_host_url: &Url,
        request: R,
    ) -> Result<R::Response, ApiError> {
        match self.storage_host_request(storage_host_url, request).await? {
            Some(resp) => Ok(resp),
            None => Err(ApiError::UnexpectedResponse("response should not be empty")),
        }
    }
}

fn default_reqwest_client() -> Result<reqwest::Client, ApiClientError> {
    let user_agent = format!("banyanfs/{}", crate::version::minimal_version());
    let client = reqwest::Client::builder().user_agent(user_agent).build()?;

    Ok(client)
}

/// These are API errors that occurs directly as a result of an HTTP request and does not represent
/// a failure in the client or library itself. Please refer to the specific error variant if you're
/// looking for additional diagnostics for addressing the issue.
#[derive(Debug, thiserror::Error)]
pub enum ApiError {
    /// The general exception to the rule stated in the error description, these errors are
    /// exepcted to be incredibly rare as they usually result from misuse of the reqwest client.
    /// The way we use the client is fairly standard, though the WASM variant has some heavy
    /// additional restrictions that make these errors more likely to occur due to browser
    /// incompatibilities.
    #[error("network client experienced issue: {0}")]
    ClientError(#[from] reqwest::Error),

    /// The server (could come from either the platform or a storage host) reported that the user
    /// doesn't have enough capacity to complete request. For requests to the platform this is
    /// frequently a result of the account limit and the intended amount of data to store at a
    /// storage host instead of the size of the specific request.
    #[error("the user does not have sufficient authorized capacity to accept the request")]
    InsufficientStorage,

    /// The request that was previously made contained invalid data. This libary's API was designed
    /// to limit the possibility of these kinds of errors by strictly enforcing the types used for
    /// the request parameters. Some parameters still come in as strings and numbers without
    /// supporting all forms of those types.
    ///
    /// Pay attention to the returned error message as it likely contains useful details for
    /// identifying which piece of data specifically was at fault.
    #[error("the data provided to the API client wasn't valid: {0}")]
    InvalidData(String),

    /// The provided URL wasn't valid. This one should be pretty straight-forward as it almost
    /// certainly falls down to an issue with the provided base URL. Issues from generated or
    /// derived URLs should be reported as a bug in the library itself.
    #[error("Request URL is invalid: {0}")]
    InvalidUrl(#[from] url::ParseError),

    /// The most common error message returned from the API itself. This captures both the status
    /// code and the specific message that the server returned.
    #[error("API returned {status_code} response with message: {message}")]
    Message { status_code: u16, message: String },

    /// The client will report this error when one of the provided arguments to the call is not
    /// matched against the expectations already set for the client. The message provides more
    /// details, but doing things like attempting to create an API key with the remote API using
    /// the key you're authenticating with will report this kind of an error as the premise of the
    /// request doesn't make sense.
    #[error("response from API did not match our expectations: {0}")]
    MismatchedData(String),

    /// Fairly straight-forward, the request was rejected due to an access control issue. For
    /// storage hosts this may mean that the client simply isn't registered yet and additional
    /// work needs to be done with the platform to authorize the client's key. The internal
    /// mechanisms that handle storage host authentication will handle these cases for you, end
    /// users are only expected to see this in the event the extra authorization steps also fail.
    #[error("the client was not authorized to make the request")]
    NotAuthorized,

    /// While generating a JWT to authenticate a request for the platform, an operation failed.
    /// This is a highly unlikely error as its primarily wrapping operations that shouldn't fail as
    /// long as the arguments are correct. You'll need to refer to the specific error case reported
    /// and the operation for additional context on the failure cause.
    #[error("failed to generate token for platform platform: {0}")]
    PlatformTokenError(#[from] PlatformTokenError),

    /// This is a very specific error case. This library streams its large data uploads by
    /// consuming an asynchronous stream of bytes. When that stream has be consumed by an attempted
    /// upload, and the same request object is attempted to be re-used you'll get this error. The
    /// library caller should create a new request for each upload attempt.
    #[error("unable to reuse streaming requests")]
    RequestReused,

    /// When this error occurs its likely due to a skism between the current client's view of one
    /// of the APIs and what the real API is serving. Fixing this error likely requires either an
    /// update (the client library is outdated) or a pull-request to the library to patch the
    /// affected request/response.
    #[error("failed to during json (de)serialization: {0}")]
    Serde(#[from] serde_json::Error),

    /// Similar to [`Self::PlatformTokenError`] but for storage host tokens. This one is more
    /// common as there is a significantly more complex dance that occurs behind the scene in some
    /// cases. Generation of storage tokens effectively needs to be done online in the general case
    /// as it may need to perform a registration step involving the platform.
    ///
    /// More specific details of the error cases are covered in the [`StorageTokenError`]
    /// definition.
    #[error("failed to generate token for storage host: {0}")]
    StorageTokenError(#[from] StorageTokenError),

    /// When performing some form of streaming I/O an unrecoverable error such as end-of-file in
    /// the stream or in some cases failure to parse the contents of that stream occurred.
    #[error("unexpected I/O error in API client: {0}")]
    StreamingIo(#[from] std::io::Error),

    /// This will occur only when an error was returned from the remote API and the response was
    /// not in the API's standard error format. This is a bug in the API itself and can be reported
    /// through GitHub issues, but we'll almost certainly see this before you do ;)
    #[error("unexpected API response: {0}")]
    UnexpectedResponse(&'static str),

    /// A WASM specific error that likely occurred due to a browser API inconsistency. These are
    /// only present in a few specific operations so the internal cause should reveal more about
    /// the error itself.
    #[cfg(target_arch = "wasm32")]
    #[error("WASM internal error: {0}")]
    WasmInternal(String),
}

impl From<ApiError> for BanyanFsError {
    fn from(error: ApiError) -> Self {
        Self::from(error.to_string())
    }
}

/// This is the inner error type that the API will always return. We don't return this directly as
/// we want to include the status code as well. Will always become a [`ApiError::Message`].
#[derive(Deserialize)]
struct StandardApiError {
    #[serde(rename = "msg")]
    pub message: String,
}<|MERGE_RESOLUTION|>--- conflicted
+++ resolved
@@ -8,13 +8,8 @@
 pub(crate) mod utils;
 
 pub use error::ApiClientError;
-<<<<<<< HEAD
-
-pub(crate) mod utils;
-=======
-pub use utils::VecStream;
-
->>>>>>> 5128d5aa
+pub use utils::{api_fingerprint_key, VecStream};
+
 pub(crate) use api_auth::ApiAuth;
 pub(crate) use direct_response::DirectResponse;
 pub(crate) use expiring_token::ExpiringToken;
