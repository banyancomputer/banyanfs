--- conflicted
+++ resolved
@@ -42,15 +42,7 @@
 
 base64 = "^0.22"
 bytes = "^1"
-<<<<<<< HEAD
-# TODO: we only minimally use UUID and only for the v7 version, we can hand generate those and save the dependency
-uuid = { version = "^1", features = ["v7", "serde"] }
-winnow = "0.6"
-=======
-# TODO: transitioning from nom to winnow, finish it up and remove nom
-nom = "^7"
 winnow = "^0.6"
->>>>>>> 8cae70fd
 crdts = { version = "^7", default-features = false, features = [
   "merkle",
   "num",
